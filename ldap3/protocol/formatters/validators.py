"""
"""

# Created on 2016.08.09
#
# Author: Giovanni Cannata
#
# Copyright 2016 - 2018 Giovanni Cannata
#
# This file is part of ldap3.
#
# ldap3 is free software: you can redistribute it and/or modify
# it under the terms of the GNU Lesser General Public License as published
# by the Free Software Foundation, either version 3 of the License, or
# (at your option) any later version.
#
# ldap3 is distributed in the hope that it will be useful,
# but WITHOUT ANY WARRANTY; without even the implied warranty of
# MERCHANTABILITY or FITNESS FOR A PARTICULAR PURPOSE.  See the
# GNU Lesser General Public License for more details.
#
# You should have received a copy of the GNU Lesser General Public License
# along with ldap3 in the COPYING and COPYING.LESSER files.
# If not, see <http://www.gnu.org/licenses/>.
from binascii import a2b_hex
from datetime import datetime
from calendar import timegm
from uuid import UUID
from struct import pack


from ... import SEQUENCE_TYPES, STRING_TYPES, NUMERIC_TYPES, INTEGER_TYPES
from .formatters import format_time, format_ad_timestamp
from ...utils.conv import to_raw, to_unicode, ldap_escape_to_bytes

# Validators return True if value is valid, False if value is not valid,
# or a value different from True and False that is a valid value to substitute to the input value


def check_type(input_value, value_type):
    if isinstance(input_value, value_type):
        return True

    if isinstance(input_value, SEQUENCE_TYPES):
        for value in input_value:
            if not isinstance(value, value_type):
                return False
        return True

    return False


# noinspection PyUnusedLocal
def always_valid(input_value):
    return True


def validate_generic_single_value(input_value):
    if not isinstance(input_value, SEQUENCE_TYPES):
        return True

    try:  # object couldn't have a __len__ method
        if len(input_value) == 1:
            return True
    except Exception:
        pass

    return False


def validate_zero_and_minus_one_and_positive_int(input_value):
    """Accept -1 only (used by pwdLastSet in AD)
    """
    if not isinstance(input_value, SEQUENCE_TYPES):
        if isinstance(input_value, NUMERIC_TYPES) or isinstance(input_value, STRING_TYPES):
            return True if int(input_value) >= -1 else False
        return False
    else:
        if len(input_value) == 1 and (isinstance(input_value[0], NUMERIC_TYPES) or isinstance(input_value[0], STRING_TYPES)):
            return True if int(input_value[0]) >= -1 else False

    return False


def validate_integer(input_value):
    if check_type(input_value, (float, bool)):
        return False
    if check_type(input_value, INTEGER_TYPES):
        return True

    if not isinstance(input_value, SEQUENCE_TYPES):
        sequence = False
        input_value = [input_value]
    else:
        sequence = True  # indicates if a sequence must be returned

    valid_values = []  # builds a list of valid int values
    from decimal import Decimal, InvalidOperation
    for element in input_value:
        try:  # try to convert any type to int, an invalid conversion raise TypeError or ValueError, doublecheck with Decimal type, if both are valid and equal then then int() value is used
            value = to_unicode(element) if isinstance(element, bytes) else element
            decimal_value = Decimal(value)
            int_value = int(value)
            if decimal_value == int_value:
                valid_values.append(int_value)
            else:
                return False
        except (ValueError, TypeError, InvalidOperation):
            return False

    if sequence:
        return valid_values
    else:
        return valid_values[0]


def validate_bytes(input_value):
    return check_type(input_value, bytes)


def validate_boolean(input_value):
    # it could be a real bool or the string TRUE or FALSE, # only a single valued is allowed
    if validate_generic_single_value(input_value):  # valid only if a single value or a sequence with a single element
        if isinstance(input_value, SEQUENCE_TYPES):
            input_value = input_value[0]
        if isinstance(input_value, bool):
            if input_value:
                return 'TRUE'
            else:
                return 'FALSE'
        if str is not bytes and isinstance(input_value, bytes):  # python3 try to converts bytes to string
            input_value = to_unicode(input_value)
        if isinstance(input_value, STRING_TYPES):
            if input_value.lower() == 'true':
                return 'TRUE'
            elif input_value.lower() == 'false':
                return 'FALSE'
    return False


def validate_time_with_0_year(input_value):
    # validates generalized time but accept a 0000 year too
    # if datetime object doesn't have a timezone it's considered local time and is adjusted to UTC
    if not isinstance(input_value, SEQUENCE_TYPES):
        sequence = False
        input_value = [input_value]
    else:
        sequence = True  # indicates if a sequence must be returned

    valid_values = []
    changed = False
    for element in input_value:
        if str is not bytes and isinstance(element, bytes):  # python3 try to converts bytes to string
            element = to_unicode(element)
        if isinstance(element, STRING_TYPES):  # tries to check if it is already be a Generalized Time
            if element.startswith('0000') or isinstance(format_time(to_raw(element)), datetime):  # valid Generalized Time string
                valid_values.append(element)
            else:
                return False
        elif isinstance(element, datetime):
            changed = True
            if element.tzinfo:  # a datetime with a timezone
                valid_values.append(element.strftime('%Y%m%d%H%M%S%z'))
            else:  # datetime without timezone, assumed local and adjusted to UTC
                offset = datetime.now() - datetime.utcnow()
                valid_values.append((element - offset).strftime('%Y%m%d%H%M%SZ'))
        else:
            return False

    if changed:
        if sequence:
            return valid_values
        else:
            return valid_values[0]
    else:
        return True


def validate_time(input_value):
    # if datetime object doesn't have a timezone it's considered local time and is adjusted to UTC
    if not isinstance(input_value, SEQUENCE_TYPES):
        sequence = False
        input_value = [input_value]
    else:
        sequence = True  # indicates if a sequence must be returned

    valid_values = []
    changed = False
    for element in input_value:
        if str is not bytes and isinstance(element, bytes):  # python3 try to converts bytes to string
            element = to_unicode(element)
        if isinstance(element, STRING_TYPES):  # tries to check if it is already be a Generalized Time
            if isinstance(format_time(to_raw(element)), datetime):  # valid Generalized Time string
                valid_values.append(element)
            else:
                return False
        elif isinstance(element, datetime):
            changed = True
            if element.tzinfo:  # a datetime with a timezone
                valid_values.append(element.strftime('%Y%m%d%H%M%S%z'))
            else:  # datetime without timezone, assumed local and adjusted to UTC
                offset = datetime.now() - datetime.utcnow()
                valid_values.append((element - offset).strftime('%Y%m%d%H%M%SZ'))
        else:
            return False

    if changed:
        if sequence:
            return valid_values
        else:
            return valid_values[0]
    else:
        return True


def validate_ad_timestamp(input_value):
    """
    Active Directory stores date/time values as the number of 100-nanosecond intervals
    that have elapsed since the 0 hour on January 1, 1601 till the date/time that is being stored.
    The time is always stored in Greenwich Mean Time (GMT) in the Active Directory.
    """
    if not isinstance(input_value, SEQUENCE_TYPES):
        sequence = False
        input_value = [input_value]
    else:
        sequence = True  # indicates if a sequence must be returned

    valid_values = []
    changed = False
    for element in input_value:
        if str is not bytes and isinstance(element, bytes):  # python3 try to converts bytes to string
            element = to_unicode(element)
        if isinstance(element, NUMERIC_TYPES):
            if 0 <= element <= 9223372036854775807:  # min and max for the AD timestamp starting from 12:00 AM January 1, 1601
                valid_values.append(element)
            else:
                return False
        elif isinstance(element, STRING_TYPES):  # tries to check if it is already be a AD timestamp
            if isinstance(format_ad_timestamp(to_raw(element)), datetime):  # valid Generalized Time string
                valid_values.append(element)
            else:
                return False
        elif isinstance(element, datetime):
            changed = True
            if element.tzinfo:  # a datetime with a timezone
                valid_values.append(to_raw((timegm(element.utctimetuple()) + 11644473600) * 10000000, encoding='ascii'))
            else:  # datetime without timezone, assumed local and adjusted to UTC
                offset = datetime.now() - datetime.utcnow()
                valid_values.append(to_raw((timegm((element - offset).timetuple()) + 11644473600) * 10000000, encoding='ascii'))
        else:
            return False

    if changed:
        if sequence:
            return valid_values
        else:
            return valid_values[0]
    else:
        return True

<<<<<<< HEAD
def validate_ad_timedelta(input_value):
    """
    Should be validated like an AD timestamp except that since it is a time
    delta, it is stored as a negative number.
    """
    if not isinstance(input_value, INTEGER_TYPES) or input_value > 0:
        return False
    return validate_ad_timestamp(input_value * -1)
=======
>>>>>>> 92f85881

def validate_guid(input_value):
    """
    object guid in uuid format (Novell eDirectory)
    """
    if not isinstance(input_value, SEQUENCE_TYPES):
        sequence = False
        input_value = [input_value]
    else:
        sequence = True  # indicates if a sequence must be returned

    valid_values = []
    changed = False
    for element in input_value:
        if isinstance(element,  STRING_TYPES):
            try:
                valid_values.append(UUID(element).bytes)
                changed = True
            except ValueError: # try if the value is an escaped byte sequence
                try:
                    valid_values.append(UUID(element.replace('\\', '')).bytes)
                    changed = True
                    continue
                except ValueError:
                    if str is not bytes:  # python 3
                        pass
                    else:
                        valid_values.append(element)
                        continue
                return False
        elif isinstance(element, (bytes, bytearray)):  # assumes bytes are valid
            valid_values.append(element)
        else:
            return False

    if changed:
        if sequence:
            return valid_values
        else:
            return valid_values[0]
    else:
        return True

def validate_uuid(input_value):
    """
    object entryUUID in uuid format
    """
    if not isinstance(input_value, SEQUENCE_TYPES):
        sequence = False
        input_value = [input_value]
    else:
        sequence = True  # indicates if a sequence must be returned

    valid_values = []
    changed = False
    for element in input_value:
        if isinstance(element,  STRING_TYPES):
            try:
                valid_values.append(str(UUID(element)))
                changed = True
            except ValueError: # try if the value is an escaped byte sequence
                try:
                    valid_values.append(str(UUID(element.replace('\\', ''))))
                    changed = True
                    continue
                except ValueError:
                    if str is not bytes:  # python 3
                        pass
                    else:
                        valid_values.append(element)
                        continue
                return False
        elif isinstance(element, (bytes, bytearray)):  # assumes bytes are valid
            valid_values.append(element)
        else:
            return False

    if changed:
        if sequence:
            return valid_values
        else:
            return valid_values[0]
    else:
        return True


def validate_uuid_le(input_value):
    """
    Active Directory stores objectGUID in uuid_le format, follows RFC4122 and MS-DTYP:
    "{07039e68-4373-264d-a0a7-07039e684373}": string representation big endian, converted to little endian (with or without brace curles)
    "689e030773434d26a7a007039e684373": packet representation, already in little endian
    "\68\9e\03\07\73\43\4d\26\a7\a0\07\03\9e\68\43\73": bytes representation, already in little endian
    byte sequence: already in little endian

    """
    if not isinstance(input_value, SEQUENCE_TYPES):
        sequence = False
        input_value = [input_value]
    else:
        sequence = True  # indicates if a sequence must be returned

    valid_values = []
    changed = False
    for element in input_value:
        error = False
        if isinstance(element, STRING_TYPES):
            if element[0] == '{' and element[-1] == '}':
                try:
                    valid_values.append(UUID(hex=element).bytes_le)  # string representation, value in big endian, converts to little endian
                    changed = True
                except ValueError:
                    error = True
            elif '-' in element:
                try:
                    valid_values.append(UUID(hex=element).bytes_le)  # string representation, value in big endian, converts to little endian
                    changed = True
                except ValueError:
                    error = True
            elif '\\' in element:
                try:
                    valid_values.append(UUID(bytes_le=ldap_escape_to_bytes(element)).bytes_le)  # byte representation, value in little endian
                    changed = True
                except ValueError:
                    error = True
            elif '-' not in element:  # value in little endian
                try:
                    valid_values.append(UUID(bytes_le=a2b_hex(element)).bytes_le)  # packet representation, value in little endian, converts to little endian
                    changed = True
                except ValueError:
                    error = True
            if error and str == bytes:  # python2 only assume value is bytes and valid
                valid_values.append(element)  # value is untouched, must be in little endian
        elif isinstance(element, (bytes, bytearray)) :  # assumes bytes are valid uuid
            valid_values.append(element)  # value is untouched, must be in little endian
        else:
            return False

    if changed:
        if sequence:
            return valid_values
        else:
            return valid_values[0]
    else:
        return True


def validate_sid(input_value):
    """
        SID= "S-1-" IdentifierAuthority 1*SubAuthority
               IdentifierAuthority= IdentifierAuthorityDec / IdentifierAuthorityHex
                  ; If the identifier authority is < 2^32, the
                  ; identifier authority is represented as a decimal
                  ; number
                  ; If the identifier authority is >= 2^32,
                  ; the identifier authority is represented in
                  ; hexadecimal
                IdentifierAuthorityDec =  1*10DIGIT
                  ; IdentifierAuthorityDec, top level authority of a
                  ; security identifier is represented as a decimal number
                IdentifierAuthorityHex = "0x" 12HEXDIG
                  ; IdentifierAuthorityHex, the top-level authority of a
                  ; security identifier is represented as a hexadecimal number
                SubAuthority= "-" 1*10DIGIT
                  ; Sub-Authority is always represented as a decimal number
                  ; No leading "0" characters are allowed when IdentifierAuthority
                  ; or SubAuthority is represented as a decimal number
                  ; All hexadecimal digits must be output in string format,
                  ; pre-pended by "0x"

        Revision (1 byte): An 8-bit unsigned integer that specifies the revision level of the SID. This value MUST be set to 0x01.
        SubAuthorityCount (1 byte): An 8-bit unsigned integer that specifies the number of elements in the SubAuthority array. The maximum number of elements allowed is 15.
        IdentifierAuthority (6 bytes): A SID_IDENTIFIER_AUTHORITY structure that indicates the authority under which the SID was created. It describes the entity that created the SID. The Identifier Authority value {0,0,0,0,0,5} denotes SIDs created by the NT SID authority.
        SubAuthority (variable): A variable length array of unsigned 32-bit integers that uniquely identifies a principal relative to the IdentifierAuthority. Its length is determined by SubAuthorityCount.

        If you have a SID like S-a-b-c-d-e-f-g-...

        Then the bytes are
        a 	(revision)
        N 	(number of dashes minus two)
        bbbbbb 	(six bytes of "b" treated as a 48-bit number in big-endian format)
        cccc 	(four bytes of "c" treated as a 32-bit number in little-endian format)
        dddd 	(four bytes of "d" treated as a 32-bit number in little-endian format)
        eeee 	(four bytes of "e" treated as a 32-bit number in little-endian format)
        ffff 	(four bytes of "f" treated as a 32-bit number in little-endian format)

    """
    if not isinstance(input_value, SEQUENCE_TYPES):
        sequence = False
        input_value = [input_value]
    else:
        sequence = True  # indicates if a sequence must be returned

    valid_values = []
    changed = False
    for element in input_value:
        if isinstance(element, STRING_TYPES):
            if element.startswith('S-'):
                parts = element.split('-')
                sid_bytes = pack('<q', int(parts[1]))[0:1]  # revision number
                sid_bytes += pack('<q', len(parts[3:]))[0:1]  # number of sub authorities
                if len(parts[2]) <= 10:
                    sid_bytes += pack('>q', int(parts[2]))[2:]  # authority (in dec)
                else:
                    sid_bytes += pack('>q', int(parts[2], 16))[2:]  # authority (in hex)
                for sub_auth in parts[3:]:
                    sid_bytes += pack('<q', int(sub_auth))[0:4]  # sub-authorities
                valid_values.append(sid_bytes)
                changed = True

    if changed:
        if sequence:
            return valid_values
        else:
            return valid_values[0]
    else:
        return True<|MERGE_RESOLUTION|>--- conflicted
+++ resolved
@@ -258,7 +258,7 @@
     else:
         return True
 
-<<<<<<< HEAD
+      
 def validate_ad_timedelta(input_value):
     """
     Should be validated like an AD timestamp except that since it is a time
@@ -267,8 +267,7 @@
     if not isinstance(input_value, INTEGER_TYPES) or input_value > 0:
         return False
     return validate_ad_timestamp(input_value * -1)
-=======
->>>>>>> 92f85881
+
 
 def validate_guid(input_value):
     """
