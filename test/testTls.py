"""
"""

# Created on 2013.08.11
#
# Author: Giovanni Cannata
#
# Copyright 2013 - 2018 Giovanni Cannata
#
# This file is part of ldap3.
#
# ldap3 is free software: you can redistribute it and/or modify
# it under the terms of the GNU Lesser General Public License as published
# by the Free Software Foundation, either version 3 of the License, or
# (at your option) any later version.
#
# ldap3 is distributed in the hope that it will be useful,
# but WITHOUT ANY WARRANTY; without even the implied warranty of
# MERCHANTABILITY or FITNESS FOR A PARTICULAR PURPOSE.  See the
# GNU Lesser General Public License for more details.
#
# You should have received a copy of the GNU Lesser General Public License
# along with ldap3 in the COPYING and COPYING.LESSER files.
# If not, see <http://www.gnu.org/licenses/>.

import unittest
import ssl

from ldap3 import Server, Connection, ServerPool, Tls, SASL, EXTERNAL, MOCK_ASYNC, MOCK_SYNC
from test.config import test_server, test_port, test_port_ssl, test_user, test_password, test_authentication, \
    test_strategy, test_lazy_connection, test_get_info, test_server_mode, test_valid_names, \
    test_pooling_strategy, test_pooling_active, test_pooling_exhaust, test_ca_cert_file, \
    test_user_cert_file, test_user_key_file


class Test(unittest.TestCase):
    def test_start_tls(self):
        if test_strategy not in [MOCK_SYNC, MOCK_ASYNC]:
            if isinstance(test_server, (list, tuple)):
                server = ServerPool(pool_strategy=test_pooling_strategy, active=test_pooling_active, exhaust=test_pooling_exhaust)
                for host in test_server:
                    server.add(Server(host=host, port=test_port, allowed_referral_hosts=('*', True), get_info=test_get_info, mode=test_server_mode))
            else:
                server = Server(host=test_server, port=test_port, tls=Tls(validate=ssl.CERT_NONE), get_info=test_get_info, mode=test_server_mode)
            connection = Connection(server, auto_bind=False, version=3, client_strategy=test_strategy, user=test_user, password=test_password, authentication=test_authentication, lazy=test_lazy_connection, pool_name='pool1')
            connection.open()
            connection.start_tls()
            self.assertFalse(connection.closed)
            connection.unbind()
            if connection.strategy.pooled:
                connection.strategy.terminate()

    def test_open_ssl_with_defaults(self):
        if test_strategy not in [MOCK_SYNC, MOCK_ASYNC]:
            if isinstance(test_server, (list, tuple)):
                server = ServerPool(pool_strategy=test_pooling_strategy, active=test_pooling_active, exhaust=test_pooling_exhaust)
                for host in test_server:
                    server.add(Server(host=host, port=test_port, allowed_referral_hosts=('*', True), get_info=test_get_info, mode=test_server_mode))
            else:
                server = Server(host=test_server, port=test_port_ssl, use_ssl=True)
            connection = Connection(server, user=test_user, password=test_password)
            connection.open()
            self.assertFalse(connection.closed)
            connection.unbind()
            if connection.strategy.pooled:
                connection.strategy.terminate()

    def test_open_with_tls_before_bind(self):
        if test_strategy not in [MOCK_SYNC, MOCK_ASYNC]:
            if isinstance(test_server, (list, tuple)):
                server = ServerPool(pool_strategy=test_pooling_strategy, active=test_pooling_active, exhaust=test_pooling_exhaust)
                for host in test_server:
                    server.add(Server(host=host, port=test_port, allowed_referral_hosts=('*', True), get_info=test_get_info, mode=test_server_mode))
            else:
                server = Server(host=test_server, port=test_port, tls=Tls())
            connection = Connection(server, auto_bind=False, version=3, client_strategy=test_strategy, user=test_user, password=test_password, authentication=test_authentication, lazy=test_lazy_connection, pool_name='pool1')
            connection.open(read_server_info=False)
            connection.start_tls(read_server_info=False)
            connection.bind()
            self.assertTrue(connection.bound)
            connection.unbind()
            if connection.strategy.pooled:
                connection.strategy.terminate()
            self.assertFalse(connection.bound)

    def test_open_with_tls_after_bind(self):
        if test_strategy not in [MOCK_SYNC, MOCK_ASYNC]:
            if isinstance(test_server, (list, tuple)):
                server = ServerPool(pool_strategy=test_pooling_strategy, active=test_pooling_active, exhaust=test_pooling_exhaust)
                for host in test_server:
                    server.add(Server(host=host, port=test_port, allowed_referral_hosts=('*', True), get_info=test_get_info, mode=test_server_mode))
            else:
                server = Server(host=test_server, port=test_port, tls=Tls())
            connection = Connection(server, auto_bind=False, version=3, client_strategy=test_strategy, user=test_user, password=test_password, authentication=test_authentication, lazy=test_lazy_connection, pool_name='pool1')
            connection.open()
            connection.bind()
            connection.start_tls()
            self.assertTrue(connection.bound)
            connection.unbind()
            if connection.strategy.pooled:
                connection.strategy.terminate()
            self.assertFalse(connection.bound)

<<<<<<< HEAD
    # def test_bind_ssl_with_certificate(self):
    #     if test_strategy not in [MOCK_SYNC, MOCK_ASYNC]:
    #         tls = Tls(local_private_key_file=test_user_key_file,
    #                   local_certificate_file=test_user_cert_file,
    #                   validate=ssl.CERT_REQUIRED,
    #                   version=ssl.PROTOCOL_SSLv23,
    #                   ssl_options=[ssl.OP_NO_SSLv2, ssl.OP_NO_SSLv3],
    #                   ca_certs_file=test_ca_cert_file,
    #                   valid_names=test_valid_names)
    #         if isinstance(test_server, (list, tuple)):
    #             server = ServerPool(pool_strategy=test_pooling_strategy, active=test_pooling_active, exhaust=test_pooling_exhaust)
    #             for host in test_server:
    #                 server.add(Server(host=host, port=test_port, allowed_referral_hosts=('*', True), get_info=test_get_info, mode=test_server_mode))
    #         else:
    #             server = Server(host=test_server, port=test_port_ssl, use_ssl=True, tls=tls)
    #         connection = Connection(server, auto_bind=False, client_strategy=test_strategy, user=test_user, password=test_password, authentication=test_authentication)
    #         connection.open()
    #         connection.bind()
    #         self.assertTrue(connection.bound)
    #         connection.unbind()
    #         if connection.strategy.pooled:
    #             connection.strategy.terminate()
    #         self.assertFalse(connection.bound)
=======
    def test_bind_ssl_with_certificate(self):
        if test_strategy not in [MOCK_SYNC, MOCK_ASYNC]:
            tls = Tls(local_private_key_file=test_user_key_file,
                      local_certificate_file=test_user_cert_file,
                      validate=ssl.CERT_REQUIRED,
                      version=ssl.PROTOCOL_TLSv1,
                      ca_certs_file=test_ca_cert_file,
                      valid_names=test_valid_names)
            if isinstance(test_server, (list, tuple)):
                server = ServerPool(pool_strategy=test_pooling_strategy, active=test_pooling_active, exhaust=test_pooling_exhaust)
                for host in test_server:
                    server.add(Server(host=host, port=test_port, allowed_referral_hosts=('*', True), get_info=test_get_info, mode=test_server_mode))
            else:
                server = Server(host=test_server, port=test_port_ssl, use_ssl=True, tls=tls)
            connection = Connection(server, auto_bind=False, client_strategy=test_strategy, user=test_user, password=test_password, authentication=test_authentication)
            connection.open()
            connection.bind()
            self.assertTrue(connection.bound)
            connection.unbind()
            if connection.strategy.pooled:
                connection.strategy.terminate()
            self.assertFalse(connection.bound)
>>>>>>> ecea901b

    # def test_sasl_with_external_certificate(self):
    #     if test_strategy not in [MOCK_SYNC, MOCK_ASYNC]:
    #         tls = Tls(local_private_key_file=test_user_key_file, local_certificate_file=test_user_cert_file, validate=ssl.CERT_REQUIRED, version=ssl.PROTOCOL_TLSv1, ca_certs_file=test_ca_cert_file, valid_names=test_valid_names)
    #         if isinstance(test_server, (list, tuple)):
    #             server = ServerPool(pool_strategy=test_pooling_strategy, active=test_pooling_active, exhaust=test_pooling_exhaust)
    #             for host in test_server:
    #                 server.add(Server(host=host, port=test_port_ssl, use_ssl=True, tls=tls, allowed_referral_hosts=('*', True), get_info=test_get_info, mode=test_server_mode))
    #         else:
    #             server = Server(host=test_server, port=test_port_ssl, use_ssl=True, tls=tls)
    #         connection = Connection(server, auto_bind=False, version=3, client_strategy=test_strategy, authentication=SASL, sasl_mechanism=EXTERNAL)
    #         connection.open()
    #         connection.bind()
    #         self.assertTrue(connection.bound)
    #         connection.unbind()
    #         if connection.strategy.pooled:
    #             connection.strategy.terminate()
    #         self.assertFalse(connection.bound)

    def test_bind_ssl_cert_none(self):
        if test_strategy not in [MOCK_SYNC, MOCK_ASYNC]:
            tls = Tls(validate=ssl.CERT_NONE)
            if isinstance(test_server, (list, tuple)):
                server = ServerPool(pool_strategy=test_pooling_strategy, active=test_pooling_active, exhaust=test_pooling_exhaust)
                for host in test_server:
                    server.add(Server(host=host, port=test_port, allowed_referral_hosts=('*', True), get_info=test_get_info, mode=test_server_mode))
            else:
                server = Server(host=test_server, port=test_port_ssl, use_ssl=True, tls=tls)
            connection = Connection(server, auto_bind=False, client_strategy=test_strategy, user=test_user, password=test_password, authentication=test_authentication)
            connection.open()
            connection.bind()
            self.assertTrue(connection.bound)
            connection.unbind()
            if connection.strategy.pooled:
                connection.strategy.terminate()
            self.assertFalse(connection.bound)

    def test_start_tls_with_cipher(self):
        # ciphers = None
        # ciphers = '!aNULL:!eNULL:!LOW:!EXPORT:!SSLv2'
        ciphers = 'HIGH:!aNULL:!RC4:!DSS'

        if test_strategy not in [MOCK_SYNC, MOCK_ASYNC]:
            if isinstance(test_server, (list, tuple)):
                server = ServerPool(pool_strategy=test_pooling_strategy, active=test_pooling_active, exhaust=test_pooling_exhaust)
                for host in test_server:
                    server.add(Server(host=host, port=test_port, allowed_referral_hosts=('*', True), get_info=test_get_info, mode=test_server_mode))
            else:
                server = Server(host=test_server, port=test_port, tls=Tls(validate=ssl.CERT_NONE, ciphers=ciphers), get_info=test_get_info, mode=test_server_mode)
            connection = Connection(server, auto_bind=False, version=3, client_strategy=test_strategy, user=test_user, password=test_password, authentication=test_authentication, lazy=test_lazy_connection, pool_name='pool1')
            connection.open()
            connection.start_tls()
            self.assertFalse(connection.closed)
            # self.assertEqual(connection.socket.cipher(), ciphers)
            connection.unbind()
            if connection.strategy.pooled:
                connection.strategy.terminate()

    # def test_hostname_doesnt_match(self):
    #     tls_config = Tls(validate=ssl.CERT_REQUIRED, version=ssl.PROTOCOL_TLSv1)
    #     server = Server('edir1.hyperv', use_ssl=True, tls=tls_config)
    #     conn = Connection(server)
    #     conn.open()
    #     self.assertTrue(conn.bound)<|MERGE_RESOLUTION|>--- conflicted
+++ resolved
@@ -101,37 +101,13 @@
                 connection.strategy.terminate()
             self.assertFalse(connection.bound)
 
-<<<<<<< HEAD
-    # def test_bind_ssl_with_certificate(self):
-    #     if test_strategy not in [MOCK_SYNC, MOCK_ASYNC]:
-    #         tls = Tls(local_private_key_file=test_user_key_file,
-    #                   local_certificate_file=test_user_cert_file,
-    #                   validate=ssl.CERT_REQUIRED,
-    #                   version=ssl.PROTOCOL_SSLv23,
-    #                   ssl_options=[ssl.OP_NO_SSLv2, ssl.OP_NO_SSLv3],
-    #                   ca_certs_file=test_ca_cert_file,
-    #                   valid_names=test_valid_names)
-    #         if isinstance(test_server, (list, tuple)):
-    #             server = ServerPool(pool_strategy=test_pooling_strategy, active=test_pooling_active, exhaust=test_pooling_exhaust)
-    #             for host in test_server:
-    #                 server.add(Server(host=host, port=test_port, allowed_referral_hosts=('*', True), get_info=test_get_info, mode=test_server_mode))
-    #         else:
-    #             server = Server(host=test_server, port=test_port_ssl, use_ssl=True, tls=tls)
-    #         connection = Connection(server, auto_bind=False, client_strategy=test_strategy, user=test_user, password=test_password, authentication=test_authentication)
-    #         connection.open()
-    #         connection.bind()
-    #         self.assertTrue(connection.bound)
-    #         connection.unbind()
-    #         if connection.strategy.pooled:
-    #             connection.strategy.terminate()
-    #         self.assertFalse(connection.bound)
-=======
     def test_bind_ssl_with_certificate(self):
         if test_strategy not in [MOCK_SYNC, MOCK_ASYNC]:
             tls = Tls(local_private_key_file=test_user_key_file,
                       local_certificate_file=test_user_cert_file,
                       validate=ssl.CERT_REQUIRED,
-                      version=ssl.PROTOCOL_TLSv1,
+                      version=ssl.PROTOCOL_SSLv23,
+                      ssl_options=[ssl.OP_NO_SSLv2, ssl.OP_NO_SSLv3],
                       ca_certs_file=test_ca_cert_file,
                       valid_names=test_valid_names)
             if isinstance(test_server, (list, tuple)):
@@ -148,7 +124,6 @@
             if connection.strategy.pooled:
                 connection.strategy.terminate()
             self.assertFalse(connection.bound)
->>>>>>> ecea901b
 
     # def test_sasl_with_external_certificate(self):
     #     if test_strategy not in [MOCK_SYNC, MOCK_ASYNC]:
