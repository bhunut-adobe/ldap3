# Created on 2013.05.23
#
# @author: Giovanni Cannata
#
# Copyright 2015 Giovanni Cannata
#
# This file is part of ldap3.
#
# ldap3 is free software: you can redistribute it and/or modify
# it under the terms of the GNU Lesser General Public License as published
# by the Free Software Foundation, either version 3 of the License, or
# (at your option) any later version.
#
# ldap3 is distributed in the hope that it will be useful,
# but WITHOUT ANY WARRANTY; without even the implied warranty of
# MERCHANTABILITY or FITNESS FOR A PARTICULAR PURPOSE.  See the
# GNU Lesser General Public License for more details.
#
# You should have received a copy of the GNU Lesser General Public License
# along with ldap3 in the COPYING and COPYING.LESSER files.
# If not, see <http://www.gnu.org/licenses/>.
from time import sleep
from sys import version
from os import environ, remove
from os.path import join
from random import SystemRandom
from tempfile import gettempdir

from ldap3 import SIMPLE, SYNC, ROUND_ROBIN, IP_V6_PREFERRED, IP_SYSTEM_DEFAULT, Server, Connection, ServerPool, SASL, \
    NONE, ASYNC, REUSABLE, RESTARTABLE, NTLM, AUTO_BIND_TLS_BEFORE_BIND, AUTO_BIND_NO_TLS, ALL
from ldap3.utils.log import OFF, ERROR, BASIC, PROTOCOL, NETWORK, EXTENDED, set_library_log_detail_level, get_detail_level_name

# test_server = ['server1', 'server2', 'server3']  # the ldap server where tests are executed, if a list is given a pool will be created

# test_server_mode = IP_SYSTEM_DEFAULT
test_server_mode = IP_V6_PREFERRED

test_logging = True
test_log_detail = OFF

test_pooling_strategy = ROUND_ROBIN
test_pooling_active = 20
test_pooling_exhaust = 15

test_fast_decoder = True
test_port = 389  # ldap port
test_port_ssl = 636  # ldap secure port
test_authentication = SIMPLE  # authentication type
test_check_names = True  # check attribute names in operations
test_get_info = ALL  # get info from DSA
test_usage = True

try:
    location = environ['USERDOMAIN']
except KeyError:
    location = 'UNKNOWN'

if location.startswith('TRAVIS'):
    # test in the cloud
    test_server = 'labldap02.cloudapp.net'
    test_server_context = 'o=resources'  # used in novell eDirectory extended operations
    test_server_edir_name = 'SLES1'  # used in novell eDirectory extended operations
    test_server_type = 'EDIR'
    test_root_partition = ''
    test_base = 'o=test'  # base context where test objects are created
    test_moved = 'ou=moved,o=test'  # base context where objects are moved in ModifyDN operations
    test_name_attr = 'cn'  # naming attribute for test objects
    test_int_attr = 'loginGraceLimit'
    test_user = 'cn=testLAB,o=resources'  # the user that performs the tests
    test_password = 'Rc1234pfop'  # user password
    test_sasl_user = 'testLAB.resources'
    test_sasl_password = 'Rc1234pfop'
    test_sasl_realm = None
    test_ca_cert_file = 'test/lab-edir-ca-cert.pem'
    test_user_cert_file = 'test/lab-edir-testlab-cert.pem'
    test_user_key_file = 'test/lab-edir-testlab-key.pem'
    test_ntlm_user = 'xxx\\yyy'
    test_ntlm_password = 'zzz'
    test_logging_filename = 'ldap3.log'
    test_valid_names = ['EDIR-TEST', 'labldap02.cloudapp.net', 'WIN1.FOREST.LAB']
elif location == 'GCNBHPW8-EDIR':
    # test notepbook - eDirectory (EDIR)
    test_server = ['edir1.hyperv',
                   'edir2.hyperv',
                   'edir3.hyperv']  # the ldap server where tests are executed, if a list is given a pool will be created
    # test_server = 'edir1.hyperv'
    test_server_type = 'EDIR'
    test_root_partition = ''
    test_base = 'o=test'  # base context where test objects are created
    test_moved = 'ou=moved,o=test'  # base context where objects are moved in ModifyDN operations
    test_name_attr = 'cn'  # naming attribute for test objects
    test_int_attr = 'loginGraceLimit'
    test_server_context = 'o=services'  # used in novell eDirectory extended operations
    test_server_edir_name = 'edir1'  # used in novell eDirectory extended operations
    test_user = 'cn=admin,o=services'  # the user that performs the tests
    test_password = 'password'  # user password
    test_sasl_user = 'testSASL.resources'
    test_sasl_password = 'password'
    test_sasl_realm = None
    test_ca_cert_file = 'local-edir-ca-cert.pem'
    test_user_cert_file = 'local-edir-admin-cert.pem'
    test_user_key_file = 'local-edir-admin-key.pem'
    test_ntlm_user = 'xxx\\yyy'
    test_ntlm_password = 'zzz'
    test_logging_filename = join(gettempdir(), 'ldap3.log')
    test_valid_names = ['192.168.137.101', '192.168.137.102', '192.168.137.103']
elif location == 'GCNBHPW8':
    # test notebook - Active Directory (AD)
    # test_server = ['win1',
    #                'win2']
    test_server = 'win1.hyperv'
    test_server_type = 'AD'
    test_root_partition = 'DC=FOREST,DC=LAB'  # partition to use in DirSync
    test_base = 'OU=test,DC=FOREST,DC=LAB'  # base context where test objects are created
    test_moved = 'ou=moved,OU=test,DC=FOREST,DC=LAB'  # base context where objects are moved in ModifyDN operations
    test_name_attr = 'cn'  # naming attribute for test objects
    test_int_attr = 'logonCount'
    test_server_context = ''  # used in novell eDirectory extended operations
    test_server_edir_name = ''  # used in novell eDirectory extended operations
    test_user = 'CN=Administrator,CN=Users,DC=FOREST,DC=LAB'  # the user that performs the tests
    test_password = 'Rc999pfop'  # user password
    test_sasl_user = 'CN=testLAB,CN=Users,DC=FOREST,DC=LAB'
    test_sasl_password = 'Rc999pfop'
    test_sasl_realm = None
    test_ca_cert_file = 'local-forest-lab-ca.pem'
    test_user_cert_file = ''  # 'local-forest-lab-administrator-cert.pem'
    test_user_key_file = ''  # 'local-forest-lab-administrator-key.pem'
    test_ntlm_user = 'FOREST\\Administrator'
    test_ntlm_password = 'Rc999pfop'
    test_logging_filename = join(gettempdir(), 'ldap3.log')
    test_valid_names = ['192.168.137.108', '192.168.137.109', 'WIN1.FOREST.LAB', 'WIN2.FOREST.LAB']
elif location == 'GCNBHPW8-SLAPD':
    # test notebook - OpenLDAP (SLAPD)
    test_server = 'openldap.hyperv'
    test_server_type = 'SLAPD'
    test_root_partition = ''
    test_base = 'o=test'  # base context where test objects are created
    test_moved = 'ou=moved,o=test'  # base context where objects are moved in ModifyDN operations
    test_name_attr = 'cn'  # naming attribute for test objects
    test_int_attr = 'gidNumber'
    test_server_context = ''  # used in novell eDirectory extended operations
    test_server_edir_name = ''  # used in novell eDirectory extended operations
    test_user = 'cn=admin,o=test'  # the user that performs the tests
    test_password = 'password'  # user password
    test_sasl_user = 'cn=testSASL,o=test'
    test_sasl_password = 'password'
    test_sasl_realm = 'openldap.hyperv'
    test_ca_cert_file = 'local-openldap-ca-cert.pem'
    test_user_cert_file = ''
    test_user_key_file = ''
    test_ntlm_user = 'xxx\\yyy'
    test_ntlm_password = 'zzz'
    test_logging_filename = join(gettempdir(), 'ldap3.log')
    test_valid_names = ['192.168.137.104']
elif location == 'GCW89227':
    # test camera
    # test_server = ['sl08',
    #               'sl09',
    #               'sl10']  # the ldap server where tests are executed, if a list is given a pool will be created
    test_server = 'sl10'
    test_server_type = 'EDIR'
    # test_server = 'nova01.amm.intra.camera.it'
    # test_server_type = 'AD'
    test_root_partition = ''
    test_base = 'o=test'  # base context where test objects are created
    test_moved = 'ou=moved,o=test'  # base context where objects are moved in ModifyDN operations
    test_name_attr = 'cn'  # naming attribute for test objects
    test_int_attr = 'loginGraceLimit'
    test_server_context = 'o=risorse'  # used in novell eDirectory extended operations
    test_server_edir_name = 'sl10'  # used in novell eDirectory extended operations
    test_user = 'cn=admin,o=services'  # the user that performs the tests
    test_password = 'camera'  # user password
    test_sasl_user = 'testSASL.services'
    test_sasl_password = 'password'
    test_sasl_realm = None
    test_ca_cert_file = 'local-edir-ca-cert.pem'
    test_user_cert_file = 'local-edir-admin-cert.pem'
    test_user_key_file = 'local-edir-admin-key.pem'
    test_ntlm_user = 'AMM\\Administrator'
    test_ntlm_password = 'xxx'
    test_logging_filename = join(gettempdir(), 'ldap3.log')
<<<<<<< HEAD
elif location == 'GCW89227-AD':
    test_server = 'nova01.amm.intra.camera.it'
    test_server_type = 'AD'
    test_base = 'o=test'  # base context where test objects are created
    test_moved = 'ou=moved,o=test'  # base context where objects are moved in ModifyDN operations
    test_name_attr = 'cn'  # naming attribute for test objects
    test_int_attr = 'loginGraceLimit'
    test_server_context = 'o=risorse'  # used in novell eDirectory extended operations
    test_server_edir_name = 'sl10'  # used in novell eDirectory extended operations
    test_user = 'cn=admin,o=services'  # the user that performs the tests
    test_password = 'camera'  # user password
    test_sasl_user = 'testSASL.services'
    test_sasl_password = 'password'
    test_sasl_realm = None
    test_ca_cert_file = 'local-edir-ca-cert.pem'
    test_user_cert_file = 'local-edir-admin-cert.pem'
    test_user_key_file = 'local-edir-admin-key.pem'
    test_ntlm_user = 'AMM\\Administrator'
    test_ntlm_password = 'xxx'
    test_logging_filename = join(gettempdir(), 'ldap3.log')
=======
    test_valid_names = ['sl10.intra.camera.it']
>>>>>>> a0142bde
else:
    raise Exception('testing location ' + location + ' is not valid')

if location.startswith('TRAVIS,'):
    _, strategy, lazy = location.split(',')
    test_strategy = strategy
    test_lazy_connection = bool(int(lazy))
else:
    test_strategy = SYNC  # sync strategy for executing tests
    # test_strategy = ASYNC  # uncomment this line to test the async strategy
    # test_strategy = RESTARTABLE  # uncomment this line to test the sync_restartable strategy
    # test_strategy = REUSABLE  # uncomment this line to test the sync_reusable_threaded strategy
    test_lazy_connection = False  # connection lazy

if test_logging:
    try:
        remove(test_logging_filename)
    except OSError:
        pass

    import logging
    logging.basicConfig(filename=test_logging_filename, level=logging.DEBUG)
    set_library_log_detail_level(test_log_detail)

print('Testing location:', location)
print('Test server:', test_server)
print('Python version:', version)
print('Strategy:', test_strategy, '- Lazy:', test_lazy_connection, '- Check names:', test_check_names, '- Collect usage:', test_usage)
print('Logging:', 'False' if not test_logging else test_logging_filename, '- Log detail:', get_detail_level_name(test_log_detail) if test_logging else 'None')


def random_id():
    return '[' + str(SystemRandom().random())[-8:] + ']'


def generate_dn(base, batch_id, name):
    return test_name_attr + '=' + batch_id + name + ',' + base


def get_connection(bind=None,
                   check_names=None,
                   lazy_connection=None,
                   authentication=None,
                   sasl_mechanism=None,
                   sasl_credentials=None,
                   ntlm_credentials=None,
                   get_info=None,
                   usage=None,
                   fast_decoder=None):
    if bind is None:
        if test_server_type == 'AD':
            bind = AUTO_BIND_TLS_BEFORE_BIND
        else:
            bind = True
    if check_names is None:
        check_names = test_check_names
    if lazy_connection is None:
        lazy_connection = test_lazy_connection
    if authentication is None:
        authentication = test_authentication
    if get_info is None:
        get_info = test_get_info
    if usage is None:
        usage = test_usage
    if fast_decoder is None:
        fast_decoder = test_fast_decoder

    if isinstance(test_server, (list, tuple)):
        server = ServerPool(pool_strategy=test_pooling_strategy,
                            active=test_pooling_active,
                            exhaust=test_pooling_exhaust)
        for host in test_server:
            server.add(Server(host=host,
                              port=test_port,
                              allowed_referral_hosts=('*', True),
                              get_info=get_info,
                              mode=test_server_mode))
    else:
        server = Server(host=test_server,
                        port=test_port,
                        allowed_referral_hosts=('*', True),
                        get_info=get_info,
                        mode=test_server_mode)

    if authentication == SASL:
        return Connection(server,
                          auto_bind=bind,
                          version=3,
                          client_strategy=test_strategy,
                          authentication=SASL,
                          sasl_mechanism=sasl_mechanism,
                          sasl_credentials=sasl_credentials,
                          lazy=lazy_connection,
                          pool_name='pool1',
                          check_names=check_names,
                          collect_usage=usage,
                          fast_decoder=fast_decoder)
    elif authentication == NTLM:
        return Connection(server,
                          auto_bind=bind,
                          version=3,
                          client_strategy=test_strategy,
                          user=ntlm_credentials[0],
                          password=ntlm_credentials[1],
                          authentication=NTLM,
                          lazy=lazy_connection,
                          pool_name='pool1',
                          check_names=check_names,
                          collect_usage=usage,
                          fast_decoder=fast_decoder)
    else:
        return Connection(server,
                          auto_bind=bind,
                          version=3,
                          client_strategy=test_strategy,
                          user=test_user,
                          password=test_password,
                          authentication=authentication,
                          lazy=lazy_connection,
                          pool_name='pool1',
                          check_names=check_names,
                          collect_usage=usage,
                          fast_decoder=fast_decoder)


def drop_connection(connection, dn_to_delete=None):
    if dn_to_delete:
        for dn in dn_to_delete:
            done = False
            counter = 30
            while not done:  # waits at maximum for 120 seconds
                operation_result = connection.delete(dn[0])
                result = get_operation_result(connection, operation_result)
                if result['description'] == 'success':
                    done = True
                elif result['description'] == 'busy':
                    counter -= 1
                    if counter >= 0:
                        sleep(4)  # wait and retry
                    else:
                        print('unable to delete object ' + dn[0] + ': ' + str(result))
                        done = True
                else:
                    print('unable to delete object ' + dn[0] + ': ' + str(result))
                    break
    connection.unbind()
    if connection.strategy.pooled:
        connection.strategy.terminate()


def get_operation_result(connection, operation_result):
    if not connection.strategy.sync:
        _, result = connection.get_response(operation_result)
    else:
        result = connection.result

    return result


def add_user(connection, batch_id, username, attributes=None):
    if attributes is None:
        attributes = dict()

    if test_server_type == 'EDIR':
        attributes.update({'objectClass': 'inetOrgPerson', 'sn': username})
    elif test_server_type == 'AD':
        attributes.update({'objectClass': 'inetOrgPerson', 'sn': username, 'unicodePwd': '"Rc1234abcd"'.encode('utf-16-le'), 'userAccountControl': 512})
    elif test_server_type == 'SLAPD':
        attributes.update({'objectClass': ['inetOrgPerson', 'posixGroup', 'top'], 'sn': username, 'gidNumber': 0})
    else:
        attributes.update({'objectClass': 'inetOrgPerson', 'sn': username})
    dn = generate_dn(test_base, batch_id, username)
    operation_result = connection.add(dn, 'inetOrgPerson', attributes)
    result = get_operation_result(connection, operation_result)
    if not result['description'] == 'success':
        pass
        '''raise Exception('unable to create user ' + dn + ': ' + str(result))
        '''
    return dn, result


def add_group(connection, batch_id, groupname, members=None):
    if members is None:
        members = list()
    dn = generate_dn(test_base, batch_id, groupname)
    operation_result = connection.add(dn, [], {'objectClass': 'groupOfNames', 'member': [member[0] for member in members]})
    result = get_operation_result(connection, operation_result)
    if not result['description'] == 'success':
        raise Exception('unable to create group ' + groupname + ': ' + str(result))

    return dn, result<|MERGE_RESOLUTION|>--- conflicted
+++ resolved
@@ -179,30 +179,7 @@
     test_ntlm_user = 'AMM\\Administrator'
     test_ntlm_password = 'xxx'
     test_logging_filename = join(gettempdir(), 'ldap3.log')
-<<<<<<< HEAD
-elif location == 'GCW89227-AD':
-    test_server = 'nova01.amm.intra.camera.it'
-    test_server_type = 'AD'
-    test_base = 'o=test'  # base context where test objects are created
-    test_moved = 'ou=moved,o=test'  # base context where objects are moved in ModifyDN operations
-    test_name_attr = 'cn'  # naming attribute for test objects
-    test_int_attr = 'loginGraceLimit'
-    test_server_context = 'o=risorse'  # used in novell eDirectory extended operations
-    test_server_edir_name = 'sl10'  # used in novell eDirectory extended operations
-    test_user = 'cn=admin,o=services'  # the user that performs the tests
-    test_password = 'camera'  # user password
-    test_sasl_user = 'testSASL.services'
-    test_sasl_password = 'password'
-    test_sasl_realm = None
-    test_ca_cert_file = 'local-edir-ca-cert.pem'
-    test_user_cert_file = 'local-edir-admin-cert.pem'
-    test_user_key_file = 'local-edir-admin-key.pem'
-    test_ntlm_user = 'AMM\\Administrator'
-    test_ntlm_password = 'xxx'
-    test_logging_filename = join(gettempdir(), 'ldap3.log')
-=======
     test_valid_names = ['sl10.intra.camera.it']
->>>>>>> a0142bde
 else:
     raise Exception('testing location ' + location + ' is not valid')
 
